"""
Store
=====

Lifting of a lattice to a set of program variables.

:Authors: Caterina Urban and Simon Wehrli
"""


from collections import defaultdict
from typing import Dict, Any, Type, Set

from lyra.core.expressions import VariableIdentifier
from lyra.abstract_domains.lattice import Lattice
from lyra.core.types import LyraType
from lyra.core.utils import copy_docstring


class Store(Lattice):
    """Mutable element of a store ``Var -> L``,
    lifting a lattice ``L`` to a set of program variables ``Var``.

    .. warning::
        Lattice operations modify the current store.

    .. document private methods
    .. automethod:: Store._less_equal
    .. automethod:: Store._meet
    .. automethod:: Store._join
    """
<<<<<<< HEAD
    def __init__(self, variables: List[VariableIdentifier], lattices: Dict[LyraType, Type[Lattice]],
                 arguments: Dict[LyraType, Dict[str, Any]] = defaultdict(lambda: dict())):
=======
    def __init__(self, variables: Set[VariableIdentifier], lattices: Dict[Type, Type[Lattice]],
                 arguments: Dict[Type, Dict[str, Any]] = defaultdict(lambda: dict())):
>>>>>>> 4b6fe9ba
        """Create a mapping Var -> L from each variable in Var to the corresponding element in L.

        :param variables: list of program variables
        :param lattices: dictionary from variable types to the corresponding lattice types
        :param arguments: dictionary from variable types to arguments of the corresponding lattices
        """
        super().__init__()
        self._variables = variables
        self._lattices = lattices
        self._arguments = arguments
        try:
            self._store = {v: lattices[v.typ](**arguments[v.typ]) for v in variables}
        except KeyError as key:
            error = f"Missing lattice for variable type {repr(key.args[0])}!"
            raise ValueError(error)

    @property
    def variables(self):
        """Variables of the current store."""
        return self._variables

    @property
    def lattices(self):
        """Current dictionary fro variable types to the corresponding lattice types."""
        return self._lattices

    @property
    def arguments(self):
        """Current dictionary from variable types to argument of the corresponding lattices."""
        return self._arguments

    @property
    def store(self):
        """Current mapping from variables to their corresponding lattice element."""
        return self._store

    def __repr__(self):
        items = sorted(self.store.items(), key=lambda x: x[0].name)
        return ", ".join("{} -> {}".format(variable, value) for variable, value in items)

    @copy_docstring(Lattice.bottom)
    def bottom(self) -> 'Store':
        for var in self.store:
            self.store[var].bottom()
        return self

    @copy_docstring(Lattice.top)
    def top(self) -> 'Store':
        for var in self.store:
            self.store[var].top()
        return self

    @copy_docstring(Lattice.is_bottom)
    def is_bottom(self) -> bool:
        """The current store is bottom if `any` of its variables map to a bottom element."""
        return any(element.is_bottom() for element in self.store.values())

    @copy_docstring(Lattice.is_top)
    def is_top(self) -> bool:
        """The current store is top if `all` of its variables map to a top element."""
        return all(element.is_top() for element in self.store.values())

    @copy_docstring(Lattice._less_equal)
    def _less_equal(self, other: 'Store') -> bool:
        """The comparison is performed point-wise for each variable."""
        return all(self.store[var].less_equal(other.store[var]) for var in self.store)

    @copy_docstring(Lattice._meet)
    def _meet(self, other: 'Store'):
        """The meet is performed point-wise for each variable."""
        for var in self.store:
            self.store[var].meet(other.store[var])
        return self

    @copy_docstring(Lattice._join)
    def _join(self, other: 'Store') -> 'Store':
        """The join is performed point-wise for each variable."""
        for var in self.store:
            self.store[var].join(other.store[var])
        return self

    @copy_docstring(Lattice._widening)
    def _widening(self, other: 'Store'):
        """The widening is performed point-wise for each variable."""
        for var in self.store:
            self.store[var].widening(other.store[var])
        return self<|MERGE_RESOLUTION|>--- conflicted
+++ resolved
@@ -29,13 +29,8 @@
     .. automethod:: Store._meet
     .. automethod:: Store._join
     """
-<<<<<<< HEAD
-    def __init__(self, variables: List[VariableIdentifier], lattices: Dict[LyraType, Type[Lattice]],
-                 arguments: Dict[LyraType, Dict[str, Any]] = defaultdict(lambda: dict())):
-=======
     def __init__(self, variables: Set[VariableIdentifier], lattices: Dict[Type, Type[Lattice]],
                  arguments: Dict[Type, Dict[str, Any]] = defaultdict(lambda: dict())):
->>>>>>> 4b6fe9ba
         """Create a mapping Var -> L from each variable in Var to the corresponding element in L.
 
         :param variables: list of program variables
