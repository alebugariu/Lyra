--- conflicted
+++ resolved
@@ -153,11 +153,8 @@
 
         raise ValueError("Invalid type annotation in line {}".format(annotation.lineno))
 
-<<<<<<< HEAD
-    def get_annotated_function_axioms(self, args_types, solver, annotations, result_type):
-=======
-    def add_annotated_function_axioms(self, args_types, solver, annotated_function, result_type):
->>>>>>> 58f61819
+    def get_annotated_function_axioms(self, args_types, solver, annotated_function, result_type):
+
         """Add axioms for a function call to an annotated function
         
         Reprocess the type annotations for every function call to prevent binding a certain type
