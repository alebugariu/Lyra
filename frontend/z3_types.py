--- conflicted
+++ resolved
@@ -355,14 +355,9 @@
     if sort is None:
         sort = type_sort
     return Const("{}_{}".format(name, new_element_id()), sort)
-<<<<<<< HEAD
-=======
-
 
 assertions = []
 assertions_errors = {}
->>>>>>> 64a6d52b
-
 
 class TypesSolver(Solver):
     """Z3 solver that has all the type system axioms initialized."""
