--- conflicted
+++ resolved
@@ -3,20 +3,13 @@
 
 
 class StubsHandler:
-<<<<<<< HEAD
     def __init__(self, pre_analyzer):
         self.asts = []
         self.methods_asts = []
 
         classes_and_functions_files = paths.classes_and_functions
         for file in classes_and_functions_files:
-=======
 
-    def __init__(self, pre_analyzer):
-        files = paths.all_files
-        self.asts = []
-        for file in files:
->>>>>>> 6f363d2d
             r = open(file)
             tree = ast.parse(r.read())
             r.close()
@@ -32,11 +25,7 @@
             self.methods_asts.append(tree)
 
     @staticmethod
-<<<<<<< HEAD
-    def infer_file(tree, context, solver, used_names, method_type=None):
-=======
-    def infer_file(tree, context, solver, used_names, infer_func):
->>>>>>> 6f363d2d
+    def infer_file(tree, context, solver, used_names, infer_func, method_type=None):
         # Infer only structs that are used in the program to be inferred
 
         # Function definitions
@@ -66,10 +55,6 @@
 
     def infer_all_files(self, context, solver, used_names, infer_func):
         for tree in self.asts:
-<<<<<<< HEAD
-            self.infer_file(tree, context, solver, used_names)
+            self.infer_file(tree, context, solver, used_names, infer_func)
         for tree in self.methods_asts:
-            self.infer_file(tree, context, solver, used_names, tree.method_type)
-=======
-            self.infer_file(tree, context, solver, used_names, infer_func)
->>>>>>> 6f363d2d
+            self.infer_file(tree, context, solver, used_names, infer_func, tree.method_type)