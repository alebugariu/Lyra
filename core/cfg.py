--- conflicted
+++ resolved
@@ -1,8 +1,4 @@
-<<<<<<< HEAD
-from abc import abstractmethod, ABCMeta
-=======
 from abc import ABCMeta, abstractmethod
->>>>>>> 2b27d0be
 from core.statements import Statement
 from enum import Enum
 from typing import Dict, List, Set, Tuple, Generator, Union
